--- conflicted
+++ resolved
@@ -2,6 +2,7 @@
 
 import (
 	"context"
+	"fmt"
 
 	"k8s.io/apimachinery/pkg/apis/meta/v1/unstructured"
 )
@@ -72,10 +73,6 @@
 			lbls = make(map[string]string)
 		}
 		// legacy managed by value
-<<<<<<< HEAD
-		lbls[labels.WatchedByLabel] = labels.OperatorName
-		lbls[labels.OwnedByLabel] = obj.GetName()
-=======
 		lbls[WatchedByLabel] = OperatorName
 
 		annotations := resource.GetAnnotations()
@@ -83,7 +80,6 @@
 			annotations = make(map[string]string)
 		}
 		annotations[OwnedByAnnotation] = fmt.Sprintf(OwnedByFormat, obj.GetNamespace(), obj.GetName())
->>>>>>> 6b9c2c42
 		resource.SetLabels(lbls)
 	}
 	return nil
