module github.com/kyma-project/kyma-operator/samples/template-operator

go 1.19

require (
	github.com/go-logr/logr v1.2.3
	github.com/kyma-project/manifest-operator/operator v0.0.0-20220819095354-bf88af0af0ea
	github.com/onsi/ginkgo v1.16.5
	github.com/onsi/gomega v1.19.0
<<<<<<< HEAD
	helm.sh/helm/v3 v3.9.2
	k8s.io/apimachinery v0.24.3
	k8s.io/client-go v0.24.3
=======
	helm.sh/helm/v3 v3.9.3
	k8s.io/apimachinery v0.24.4
	k8s.io/client-go v0.24.4
>>>>>>> f32ff655
	sigs.k8s.io/controller-runtime v0.12.3
)

require (
	cloud.google.com/go/compute v1.9.0 // indirect
	github.com/Azure/go-ansiterm v0.0.0-20210617225240-d185dfc1b5a1 // indirect
	github.com/Azure/go-autorest v14.2.0+incompatible // indirect
	github.com/Azure/go-autorest/autorest v0.11.28 // indirect
	github.com/Azure/go-autorest/autorest/adal v0.9.21 // indirect
	github.com/Azure/go-autorest/autorest/date v0.3.0 // indirect
	github.com/Azure/go-autorest/logger v0.2.1 // indirect
	github.com/Azure/go-autorest/tracing v0.6.0 // indirect
	github.com/BurntSushi/toml v1.2.0 // indirect
	github.com/MakeNowJust/heredoc v1.0.0 // indirect
	github.com/Masterminds/goutils v1.1.1 // indirect
	github.com/Masterminds/semver/v3 v3.1.1 // indirect
	github.com/Masterminds/sprig/v3 v3.2.2 // indirect
	github.com/Masterminds/squirrel v1.5.3 // indirect
	github.com/Microsoft/go-winio v0.5.2 // indirect
	github.com/asaskevich/govalidator v0.0.0-20210307081110-f21760c49a8d // indirect
	github.com/beorn7/perks v1.0.1 // indirect
	github.com/cespare/xxhash/v2 v2.1.2 // indirect
	github.com/chai2010/gettext-go v0.0.0-20160711120539-c6fed771bfd5 // indirect
<<<<<<< HEAD
	github.com/containerd/containerd v1.6.6 // indirect
=======
	github.com/containerd/containerd v1.6.8 // indirect
>>>>>>> f32ff655
	github.com/cyphar/filepath-securejoin v0.2.3 // indirect
	github.com/davecgh/go-spew v1.1.1 // indirect
	github.com/docker/cli v20.10.17+incompatible // indirect
	github.com/docker/distribution v2.8.1+incompatible // indirect
	github.com/docker/docker v20.10.17+incompatible // indirect
	github.com/docker/docker-credential-helpers v0.6.4 // indirect
	github.com/docker/go-connections v0.4.0 // indirect
	github.com/docker/go-metrics v0.0.1 // indirect
	github.com/docker/go-units v0.4.0 // indirect
	github.com/emicklei/go-restful/v3 v3.9.0 // indirect
	github.com/evanphx/json-patch v5.6.0+incompatible // indirect
	github.com/exponent-io/jsonpath v0.0.0-20210407135951-1de76d718b3f // indirect
	github.com/fatih/color v1.13.0 // indirect
	github.com/fsnotify/fsnotify v1.5.4 // indirect
	github.com/go-errors/errors v1.4.2 // indirect
	github.com/go-gorp/gorp/v3 v3.0.2 // indirect
	github.com/go-logr/zapr v1.2.3 // indirect
	github.com/go-openapi/jsonpointer v0.19.5 // indirect
	github.com/go-openapi/jsonreference v0.20.0 // indirect
	github.com/go-openapi/swag v0.22.3 // indirect
	github.com/gobwas/glob v0.2.3 // indirect
	github.com/gofrs/flock v0.8.1 // indirect
	github.com/gogo/protobuf v1.3.2 // indirect
	github.com/golang-jwt/jwt/v4 v4.4.2 // indirect
	github.com/golang/groupcache v0.0.0-20210331224755-41bb18bfe9da // indirect
	github.com/golang/protobuf v1.5.2 // indirect
	github.com/google/btree v1.1.2 // indirect
	github.com/google/gnostic v0.6.9 // indirect
	github.com/google/go-cmp v0.5.8 // indirect
	github.com/google/gofuzz v1.2.0 // indirect
	github.com/google/shlex v0.0.0-20191202100458-e7afc7fbc510 // indirect
	github.com/google/uuid v1.3.0 // indirect
	github.com/gorilla/mux v1.8.0 // indirect
	github.com/gosuri/uitable v0.0.4 // indirect
	github.com/gregjones/httpcache v0.0.0-20190611155906-901d90724c79 // indirect
	github.com/huandu/xstrings v1.3.2 // indirect
	github.com/imdario/mergo v0.3.13 // indirect
<<<<<<< HEAD
	github.com/inconshreveable/mousetrap v1.0.0 // indirect
=======
	github.com/inconshreveable/mousetrap v1.0.1 // indirect
>>>>>>> f32ff655
	github.com/jmoiron/sqlx v1.3.5 // indirect
	github.com/josharian/intern v1.0.0 // indirect
	github.com/json-iterator/go v1.1.12 // indirect
	github.com/klauspost/compress v1.15.9 // indirect
	github.com/lann/builder v0.0.0-20180802200727-47ae307949d0 // indirect
	github.com/lann/ps v0.0.0-20150810152359-62de8c46ede0 // indirect
	github.com/lib/pq v1.10.6 // indirect
	github.com/liggitt/tabwriter v0.0.0-20181228230101-89fcab3d43de // indirect
	github.com/mailru/easyjson v0.7.7 // indirect
	github.com/mattn/go-colorable v0.1.13 // indirect
	github.com/mattn/go-isatty v0.0.16 // indirect
	github.com/mattn/go-runewidth v0.0.13 // indirect
	github.com/matttproud/golang_protobuf_extensions v1.0.2-0.20181231171920-c182affec369 // indirect
	github.com/mitchellh/copystructure v1.2.0 // indirect
	github.com/mitchellh/go-wordwrap v1.0.1 // indirect
	github.com/mitchellh/reflectwalk v1.0.2 // indirect
	github.com/moby/locker v1.0.1 // indirect
	github.com/moby/spdystream v0.2.0 // indirect
	github.com/moby/term v0.0.0-20220808134915-39b0c02b01ae // indirect
	github.com/modern-go/concurrent v0.0.0-20180306012644-bacd9c7ef1dd // indirect
	github.com/modern-go/reflect2 v1.0.2 // indirect
	github.com/monochromegane/go-gitignore v0.0.0-20200626010858-205db1a8cc00 // indirect
	github.com/morikuni/aec v1.0.0 // indirect
	github.com/munnerz/goautoneg v0.0.0-20191010083416-a7dc8b61c822 // indirect
	github.com/nxadm/tail v1.4.8 // indirect
	github.com/opencontainers/go-digest v1.0.0 // indirect
	github.com/opencontainers/image-spec v1.0.3-0.20220114050600-8b9d41f48198 // indirect
	github.com/peterbourgon/diskv v2.0.1+incompatible // indirect
	github.com/pkg/errors v0.9.1 // indirect
	github.com/prometheus/client_golang v1.13.0 // indirect
	github.com/prometheus/client_model v0.2.0 // indirect
	github.com/prometheus/common v0.37.0 // indirect
	github.com/prometheus/procfs v0.8.0 // indirect
	github.com/rivo/uniseg v0.3.4 // indirect
	github.com/rubenv/sql-migrate v1.1.2 // indirect
	github.com/russross/blackfriday v1.6.0 // indirect
	github.com/shopspring/decimal v1.3.1 // indirect
	github.com/sirupsen/logrus v1.9.0 // indirect
	github.com/spf13/cast v1.5.0 // indirect
	github.com/spf13/cobra v1.5.0 // indirect
	github.com/spf13/pflag v1.0.5 // indirect
<<<<<<< HEAD
	github.com/stretchr/testify v1.8.0 // indirect
=======
>>>>>>> f32ff655
	github.com/xeipuuv/gojsonpointer v0.0.0-20190905194746-02993c407bfb // indirect
	github.com/xeipuuv/gojsonreference v0.0.0-20180127040603-bd5ef7bd5415 // indirect
	github.com/xeipuuv/gojsonschema v1.2.0 // indirect
	github.com/xlab/treeprint v1.1.0 // indirect
	go.starlark.net v0.0.0-20220817180228-f738f5508c12 // indirect
	go.uber.org/atomic v1.10.0 // indirect
	go.uber.org/multierr v1.8.0 // indirect
	go.uber.org/zap v1.22.0 // indirect
	golang.org/x/crypto v0.0.0-20220817201139-bc19a97f63c8 // indirect
	golang.org/x/net v0.0.0-20220812174116-3211cb980234 // indirect
	golang.org/x/oauth2 v0.0.0-20220808172628-8227340efae7 // indirect
	golang.org/x/sync v0.0.0-20220819030929-7fc1605a5dde // indirect
	golang.org/x/sys v0.0.0-20220818161305-2296e01440c6 // indirect
	golang.org/x/term v0.0.0-20220722155259-a9ba230a4035 // indirect
	golang.org/x/text v0.3.7 // indirect
	golang.org/x/time v0.0.0-20220722155302-e5dcc9cfc0b9 // indirect
	gomodules.xyz/jsonpatch/v2 v2.2.0 // indirect
	google.golang.org/appengine v1.6.7 // indirect
	google.golang.org/genproto v0.0.0-20220817144833-d7fd3f11b9b1 // indirect
	google.golang.org/grpc v1.48.0 // indirect
	google.golang.org/protobuf v1.28.1 // indirect
	gopkg.in/inf.v0 v0.9.1 // indirect
	gopkg.in/tomb.v1 v1.0.0-20141024135613-dd632973f1e7 // indirect
	gopkg.in/yaml.v2 v2.4.0 // indirect
	gopkg.in/yaml.v3 v3.0.1 // indirect
<<<<<<< HEAD
	k8s.io/api v0.24.3 // indirect
	k8s.io/apiextensions-apiserver v0.24.3 // indirect
	k8s.io/apiserver v0.24.3 // indirect
	k8s.io/cli-runtime v0.24.3 // indirect
	k8s.io/component-base v0.24.3 // indirect
=======
	k8s.io/api v0.24.4 // indirect
	k8s.io/apiextensions-apiserver v0.24.4 // indirect
	k8s.io/apiserver v0.24.4 // indirect
	k8s.io/cli-runtime v0.24.4 // indirect
	k8s.io/component-base v0.24.4 // indirect
>>>>>>> f32ff655
	k8s.io/klog/v2 v2.70.1 // indirect
	k8s.io/kube-openapi v0.0.0-20220803164354-a70c9af30aea // indirect
	k8s.io/kubectl v0.24.4 // indirect
	k8s.io/utils v0.0.0-20220812165043-ad590609e2e5 // indirect
	oras.land/oras-go v1.2.0 // indirect
	sigs.k8s.io/json v0.0.0-20220713155537-f223a00ba0e2 // indirect
	sigs.k8s.io/kustomize/api v0.12.1 // indirect
	sigs.k8s.io/kustomize/kyaml v0.13.9 // indirect
	sigs.k8s.io/structured-merge-diff/v4 v4.2.3 // indirect
	sigs.k8s.io/yaml v1.3.0 // indirect
)<|MERGE_RESOLUTION|>--- conflicted
+++ resolved
@@ -7,15 +7,9 @@
 	github.com/kyma-project/manifest-operator/operator v0.0.0-20220819095354-bf88af0af0ea
 	github.com/onsi/ginkgo v1.16.5
 	github.com/onsi/gomega v1.19.0
-<<<<<<< HEAD
-	helm.sh/helm/v3 v3.9.2
-	k8s.io/apimachinery v0.24.3
-	k8s.io/client-go v0.24.3
-=======
 	helm.sh/helm/v3 v3.9.3
 	k8s.io/apimachinery v0.24.4
 	k8s.io/client-go v0.24.4
->>>>>>> f32ff655
 	sigs.k8s.io/controller-runtime v0.12.3
 )
 
@@ -39,11 +33,7 @@
 	github.com/beorn7/perks v1.0.1 // indirect
 	github.com/cespare/xxhash/v2 v2.1.2 // indirect
 	github.com/chai2010/gettext-go v0.0.0-20160711120539-c6fed771bfd5 // indirect
-<<<<<<< HEAD
-	github.com/containerd/containerd v1.6.6 // indirect
-=======
 	github.com/containerd/containerd v1.6.8 // indirect
->>>>>>> f32ff655
 	github.com/cyphar/filepath-securejoin v0.2.3 // indirect
 	github.com/davecgh/go-spew v1.1.1 // indirect
 	github.com/docker/cli v20.10.17+incompatible // indirect
@@ -81,11 +71,7 @@
 	github.com/gregjones/httpcache v0.0.0-20190611155906-901d90724c79 // indirect
 	github.com/huandu/xstrings v1.3.2 // indirect
 	github.com/imdario/mergo v0.3.13 // indirect
-<<<<<<< HEAD
-	github.com/inconshreveable/mousetrap v1.0.0 // indirect
-=======
 	github.com/inconshreveable/mousetrap v1.0.1 // indirect
->>>>>>> f32ff655
 	github.com/jmoiron/sqlx v1.3.5 // indirect
 	github.com/josharian/intern v1.0.0 // indirect
 	github.com/json-iterator/go v1.1.12 // indirect
@@ -127,10 +113,6 @@
 	github.com/spf13/cast v1.5.0 // indirect
 	github.com/spf13/cobra v1.5.0 // indirect
 	github.com/spf13/pflag v1.0.5 // indirect
-<<<<<<< HEAD
-	github.com/stretchr/testify v1.8.0 // indirect
-=======
->>>>>>> f32ff655
 	github.com/xeipuuv/gojsonpointer v0.0.0-20190905194746-02993c407bfb // indirect
 	github.com/xeipuuv/gojsonreference v0.0.0-20180127040603-bd5ef7bd5415 // indirect
 	github.com/xeipuuv/gojsonschema v1.2.0 // indirect
@@ -156,19 +138,11 @@
 	gopkg.in/tomb.v1 v1.0.0-20141024135613-dd632973f1e7 // indirect
 	gopkg.in/yaml.v2 v2.4.0 // indirect
 	gopkg.in/yaml.v3 v3.0.1 // indirect
-<<<<<<< HEAD
-	k8s.io/api v0.24.3 // indirect
-	k8s.io/apiextensions-apiserver v0.24.3 // indirect
-	k8s.io/apiserver v0.24.3 // indirect
-	k8s.io/cli-runtime v0.24.3 // indirect
-	k8s.io/component-base v0.24.3 // indirect
-=======
 	k8s.io/api v0.24.4 // indirect
 	k8s.io/apiextensions-apiserver v0.24.4 // indirect
 	k8s.io/apiserver v0.24.4 // indirect
 	k8s.io/cli-runtime v0.24.4 // indirect
 	k8s.io/component-base v0.24.4 // indirect
->>>>>>> f32ff655
 	k8s.io/klog/v2 v2.70.1 // indirect
 	k8s.io/kube-openapi v0.0.0-20220803164354-a70c9af30aea // indirect
 	k8s.io/kubectl v0.24.4 // indirect
