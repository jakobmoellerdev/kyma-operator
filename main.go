/*
Copyright 2022.

Licensed under the Apache License, Version 2.0 (the "License");
you may not use this file except in compliance with the License.
You may obtain a copy of the License at

    http://www.apache.org/licenses/LICENSE-2.0

Unless required by applicable law or agreed to in writing, software
distributed under the License is distributed on an "AS IS" BASIS,
WITHOUT WARRANTIES OR CONDITIONS OF ANY KIND, either express or implied.
See the License for the specific language governing permissions and
limitations under the License.
*/

package main

import (
	"flag"
	"net/http"
	"net/http/pprof"
	"os"
	"strings"
	"time"

	"github.com/kyma-project/lifecycle-manager/pkg/log"
	"github.com/open-component-model/ocm/pkg/contexts/oci"
	"github.com/open-component-model/ocm/pkg/contexts/oci/repositories/ocireg"
	"github.com/open-component-model/ocm/pkg/contexts/ocm"
	_ "github.com/open-component-model/ocm/pkg/contexts/ocm/compdesc/versions/v2"
	"github.com/open-component-model/ocm/pkg/contexts/ocm/cpi"
	"github.com/open-component-model/ocm/pkg/contexts/ocm/repositories/genericocireg"
	"go.uber.org/zap/zapcore"
	"golang.org/x/time/rate"
	"k8s.io/client-go/rest"
	"k8s.io/client-go/util/workqueue"
	"sigs.k8s.io/controller-runtime/pkg/client"

	"github.com/kyma-project/lifecycle-manager/pkg/istio"
	"github.com/kyma-project/lifecycle-manager/pkg/remote"
	"github.com/kyma-project/lifecycle-manager/pkg/signature"
	"github.com/kyma-project/lifecycle-manager/pkg/watcher"

	"sigs.k8s.io/controller-runtime/pkg/cache"
	"sigs.k8s.io/controller-runtime/pkg/controller"
	"sigs.k8s.io/controller-runtime/pkg/healthz"

	// Import all Kubernetes client auth plugins (e.g. Azure, GCP, OIDC, etc.)
	// to ensure that exec-entrypoint and run can make use of them.
	_ "k8s.io/client-go/plugin/pkg/client/auth"

	v1extensions "k8s.io/apiextensions-apiserver/pkg/apis/apiextensions/v1"
	"k8s.io/apimachinery/pkg/runtime"
	utilruntime "k8s.io/apimachinery/pkg/util/runtime"
	clientgoscheme "k8s.io/client-go/kubernetes/scheme"
	ctrl "sigs.k8s.io/controller-runtime"

	certManagerV1 "github.com/cert-manager/cert-manager/pkg/apis/certmanager/v1"

	operatorv1beta1 "github.com/kyma-project/lifecycle-manager/api/v1beta1"
	"github.com/kyma-project/lifecycle-manager/controllers"

	//+kubebuilder:scaffold:imports
	"github.com/kyma-project/lifecycle-manager/api"
	"sigs.k8s.io/controller-runtime/pkg/manager"
)

const (
	port = 9443
)

var (
	scheme   = runtime.NewScheme()        //nolint:gochecknoglobals
	setupLog = ctrl.Log.WithName("setup") //nolint:gochecknoglobals
)

//nolint:gochecknoinits
func init() {
	ocm.DefaultContext().RepositoryTypes().Register(genericocireg.Type, &genericocireg.RepositoryType{})
	ocm.DefaultContext().RepositoryTypes().Register(genericocireg.TypeV1, &genericocireg.RepositoryType{})
	cpi.DefaultContext().RepositoryTypes().Register(
		ocireg.LegacyType, genericocireg.NewRepositoryType(oci.DefaultContext()),
	)
	utilruntime.Must(clientgoscheme.AddToScheme(scheme))
	utilruntime.Must(api.AddToScheme(scheme))

	utilruntime.Must(v1extensions.AddToScheme(scheme))
	utilruntime.Must(certManagerV1.AddToScheme(scheme))

	//+kubebuilder:scaffold:scheme
}

func main() {
	flagVar := defineFlagVar()
	flag.Parse()
	ctrl.SetLogger(log.ConfigLogger(int8(flagVar.logLevel), zapcore.Lock(os.Stdout)))
	if flagVar.pprof {
		go pprofStartServer(flagVar.pprofAddr, flagVar.pprofServerTimeout)
	}

	setupManager(flagVar, controllers.NewCacheFunc(), scheme)
}

func pprofStartServer(addr string, timeout time.Duration) {
	mux := http.NewServeMux()
	mux.HandleFunc("/debug/pprof/", pprof.Index)
	mux.HandleFunc("/debug/pprof/cmdline", pprof.Cmdline)
	mux.HandleFunc("/debug/pprof/profile", pprof.Profile)
	mux.HandleFunc("/debug/pprof/symbol", pprof.Symbol)
	mux.HandleFunc("/debug/pprof/trace", pprof.Trace)

	server := &http.Server{
		Addr:              addr,
		Handler:           mux,
		ReadTimeout:       timeout,
		ReadHeaderTimeout: timeout,
		WriteTimeout:      timeout,
	}

	if err := server.ListenAndServe(); err != nil {
		setupLog.Error(err, "error starting pprof server")
	}
}

func setupManager(flagVar *FlagVar, newCacheFunc cache.NewCacheFunc, scheme *runtime.Scheme) {
	config := ctrl.GetConfigOrDie()
	config.QPS = float32(flagVar.clientQPS)
	config.Burst = flagVar.clientBurst

	mgr, err := ctrl.NewManager(
		config, ctrl.Options{
			Scheme:                 scheme,
			MetricsBindAddress:     flagVar.metricsAddr,
			Port:                   port,
			HealthProbeBindAddress: flagVar.probeAddr,
			LeaderElection:         flagVar.enableLeaderElection,
			LeaderElectionID:       "893110f7.kyma-project.io",
			NewCache:               newCacheFunc,
			NewClient:              NewClient,
		},
	)
	if err != nil {
		setupLog.Error(err, "unable to start manager")
		os.Exit(1)
	}

	options := controllerOptionsFromFlagVar(flagVar)

	remoteClientCache := remote.NewClientCache()

	setupKymaReconciler(mgr, remoteClientCache, flagVar, options)
	setupManifestReconciler(mgr, flagVar, options)

	if flagVar.enableKcpWatcher {
		setupKcpWatcherReconciler(mgr, options, flagVar)
	}
	if flagVar.enableWebhooks {
		enableWebhooks(mgr)
	}

	//+kubebuilder:scaffold:builder
	if err := mgr.AddHealthzCheck("healthz", healthz.Ping); err != nil {
		setupLog.Error(err, "unable to set up health check")
		os.Exit(1)
	}
	if err := mgr.AddReadyzCheck("readyz", healthz.Ping); err != nil {
		setupLog.Error(err, "unable to set up ready check")
		os.Exit(1)
	}
	if err := mgr.Start(ctrl.SetupSignalHandler()); err != nil {
		setupLog.Error(err, "problem running manager")
		os.Exit(1)
	}
}

func enableWebhooks(mgr manager.Manager) {
	if err := (&operatorv1beta1.ModuleTemplate{}).
		SetupWebhookWithManager(mgr); err != nil {
		setupLog.Error(err, "unable to create webhook", "webhook", "ModuleTemplate")
		os.Exit(1)
	}

	if err := (&operatorv1beta1.Kyma{}).SetupWebhookWithManager(mgr); err != nil {
		setupLog.Error(err, "unable to create webhook", "webhook", "Kyma")
		os.Exit(1)
	}
	if err := (&operatorv1beta1.Watcher{}).SetupWebhookWithManager(mgr); err != nil {
		setupLog.Error(err, "unable to create webhook", "webhook", "Watcher")
		os.Exit(1)
	}

	if err := (&operatorv1beta1.Manifest{}).SetupWebhookWithManager(mgr); err != nil {
		setupLog.Error(err, "unable to create webhook", "webhook", "Manifest")
		os.Exit(1)
	}
<<<<<<< HEAD

	if err := (&operatorv1alpha1.Manifest{}).SetupWebhookWithManager(mgr); err != nil {
		setupLog.Error(err, "unable to create webhook", "webhook", "Manifest")
		os.Exit(1)
	}

=======
>>>>>>> 6b9c2c42
}

func controllerOptionsFromFlagVar(flagVar *FlagVar) controller.Options {
	return controller.Options{
		RateLimiter: workqueue.NewMaxOfRateLimiter(
			workqueue.NewItemExponentialFailureRateLimiter(flagVar.failureBaseDelay, flagVar.failureMaxDelay),
			&workqueue.BucketRateLimiter{
				Limiter: rate.NewLimiter(rate.Limit(flagVar.rateLimiterFrequency), flagVar.rateLimiterBurst),
			},
		),
		MaxConcurrentReconciles: flagVar.maxConcurrentReconciles,
		CacheSyncTimeout:        flagVar.cacheSyncTimeout,
	}
}

func NewClient(
	cache cache.Cache,
	config *rest.Config,
	options client.Options,
	uncachedObjects ...client.Object,
) (client.Client, error) {
	clnt, err := client.New(config, options)
	if err != nil {
		return nil, err
	}
	return client.NewDelegatingClient(
		client.NewDelegatingClientInput{
			CacheReader:     cache,
			Client:          clnt,
			UncachedObjects: uncachedObjects,
		},
	)
}

func setupKymaReconciler(
	mgr ctrl.Manager,
	remoteClientCache *remote.ClientCache,
	flagVar *FlagVar,
	options controller.Options,
) {
	kcpRestConfig := mgr.GetConfig()
	var skrWebhookManager watcher.SKRWebhookManager
	if flagVar.enableKcpWatcher {
		watcherChartDirInfo, err := os.Stat(flagVar.skrWatcherPath)
		if err != nil || !watcherChartDirInfo.IsDir() {
			setupLog.Error(err, "failed to read local skr chart")
		}
		skrWebhookConfig := &watcher.SkrWebhookManagerConfig{
			SKRWatcherPath:             flagVar.skrWatcherPath,
			SkrWebhookCPULimits:        flagVar.skrWebhookCPULimits,
			SkrWebhookMemoryLimits:     flagVar.skrWebhookMemoryLimits,
			WatcherLocalTestingEnabled: flagVar.enableWatcherLocalTesting,
			GatewayHTTPPortMapping:     flagVar.listenerHTTPPortLocalMapping,
			IstioNamespace:             flagVar.istioNamespace,
		}
		skrWebhookManager, err = watcher.NewSKRWebhookManifestManager(kcpRestConfig, skrWebhookConfig)
		if err != nil {
			setupLog.Error(err, "failed to create webhook chart manager")
		}
	}

	if err := (&controllers.KymaReconciler{
		Client:            mgr.GetClient(),
		EventRecorder:     mgr.GetEventRecorderFor(operatorv1beta1.OperatorName),
		KcpRestConfig:     kcpRestConfig,
		RemoteClientCache: remoteClientCache,
		SKRWebhookManager: skrWebhookManager,
		RequeueIntervals: controllers.RequeueIntervals{
			Success: flagVar.kymaRequeueSuccessInterval,
		},
		VerificationSettings: signature.VerificationSettings{
			PublicKeyFilePath:   flagVar.moduleVerificationKeyFilePath,
			ValidSignatureNames: strings.Split(flagVar.moduleVerificationSignatureNames, ":"),
		},
	}).SetupWithManager(
		mgr, options, controllers.SetupUpSetting{
			ListenerAddr:                 flagVar.kymaListenerAddr,
			EnableDomainNameVerification: flagVar.enableDomainNameVerification,
			IstioNamespace:               flagVar.istioNamespace,
		},
	); err != nil {
		setupLog.Error(err, "unable to create controller", "controller", "Kyma")
		os.Exit(1)
	}
}

func setupManifestReconciler(
	mgr ctrl.Manager,
	flagVar *FlagVar,
	options controller.Options,
) {
	if err := controllers.SetupWithManager(
		mgr, options, flagVar.insecureRegistry, flagVar.manifestRequeueSuccessInterval, controllers.SetupUpSetting{
			ListenerAddr:                 flagVar.manifestListenerAddr,
			EnableDomainNameVerification: flagVar.enableDomainNameVerification,
		},
	); err != nil {
		setupLog.Error(err, "unable to create controller", "controller", "Manifest")
		os.Exit(1)
	}
}

func setupKcpWatcherReconciler(mgr ctrl.Manager, options controller.Options, flagVar *FlagVar) {
	// Set MaxConcurrentReconciles to 1 to avoid concurrent writes on
	// the Istio virtual service resource the WatcherReconciler is managing.
	// In total, we probably only have 20 watcher CRs, one worker can sufficiently handle it,
	// and we don't have to deal with concurrent write to virtual service.
	// although eventually the write operation will succeed.
	options.MaxConcurrentReconciles = 1

	istioConfig := istio.NewConfig(flagVar.virtualServiceName, flagVar.enableWatcherLocalTesting)

	if err := (&controllers.WatcherReconciler{
		Client:        mgr.GetClient(),
		EventRecorder: mgr.GetEventRecorderFor(controllers.WatcherControllerName),
		Scheme:        mgr.GetScheme(),
		RestConfig:    mgr.GetConfig(),
		RequeueIntervals: controllers.RequeueIntervals{
			Success: flagVar.kymaRequeueSuccessInterval,
		},
	}).SetupWithManager(mgr, options, istioConfig); err != nil {
		setupLog.Error(err, "unable to create controller", "controller", controllers.WatcherControllerName)
		os.Exit(1)
	}
}<|MERGE_RESOLUTION|>--- conflicted
+++ resolved
@@ -194,15 +194,6 @@
 		setupLog.Error(err, "unable to create webhook", "webhook", "Manifest")
 		os.Exit(1)
 	}
-<<<<<<< HEAD
-
-	if err := (&operatorv1alpha1.Manifest{}).SetupWebhookWithManager(mgr); err != nil {
-		setupLog.Error(err, "unable to create webhook", "webhook", "Manifest")
-		os.Exit(1)
-	}
-
-=======
->>>>>>> 6b9c2c42
 }
 
 func controllerOptionsFromFlagVar(flagVar *FlagVar) controller.Options {
