/*
Copyright 2022.

Licensed under the Apache License, Version 2.0 (the "License");
you may not use this file except in compliance with the License.
You may obtain a copy of the License at

    http://www.apache.org/licenses/LICENSE-2.0

Unless required by applicable law or agreed to in writing, software
distributed under the License is distributed on an "AS IS" BASIS,
WITHOUT WARRANTIES OR CONDITIONS OF ANY KIND, either express or implied.
See the License for the specific language governing permissions and
limitations under the License.
*/

package controllers

import (
	"context"
	"errors"
	"fmt"
	"time"

	"github.com/kyma-project/kyma-operator/operator/pkg/parsed"

	"github.com/kyma-project/kyma-operator/operator/api/v1alpha1"
	"github.com/kyma-project/kyma-operator/operator/pkg/adapter"
	"github.com/kyma-project/kyma-operator/operator/pkg/remote"
	"github.com/kyma-project/kyma-operator/operator/pkg/signature"
	k8serrors "k8s.io/apimachinery/pkg/api/errors"
	"k8s.io/apimachinery/pkg/types"

	"github.com/kyma-project/kyma-operator/operator/pkg/release"
	"github.com/kyma-project/kyma-operator/operator/pkg/status"
	"k8s.io/client-go/tools/record"
	ctrl "sigs.k8s.io/controller-runtime"
	"sigs.k8s.io/controller-runtime/pkg/client"
	"sigs.k8s.io/controller-runtime/pkg/controller/controllerutil"
	"sigs.k8s.io/controller-runtime/pkg/log"
)

var ErrNoComponentSpecified = errors.New("no component specified")

type RequeueIntervals struct {
	Success time.Duration
	Failure time.Duration
	Waiting time.Duration
}

// KymaReconciler reconciles a Kyma object.
type KymaReconciler struct {
	client.Client
	record.EventRecorder
	RequeueIntervals
	signature.VerificationSettings
	RateQPS   int
	RateBurst int
}

//nolint:lll
//+kubebuilder:rbac:groups=operator.kyma-project.io,resources=kymas,verbs=get;list;watch;create;update;patch;onEvent;delete
//+kubebuilder:rbac:groups=operator.kyma-project.io,resources=kymas/status,verbs=get;update;patch
//+kubebuilder:rbac:groups=operator.kyma-project.io,resources=kymas/finalizers,verbs=update
//+kubebuilder:rbac:groups="",resources=events,verbs=create;patch;get;list;watch
//+kubebuilder:rbac:groups="",resources=secrets,verbs=get;list;watch
//+kubebuilder:rbac:groups="",resources=configmaps,verbs=get;list;watch
//+kubebuilder:rbac:groups=operator.kyma-project.io,resources=moduletemplates,verbs=get;list;watch;create;update;patch;onEvent;delete
//+kubebuilder:rbac:groups=operator.kyma-project.io,resources=moduletemplates/finalizers,verbs=update
//+kubebuilder:rbac:groups=apiextensions.k8s.io,resources=customresourcedefinitions,verbs=get;list;watch

// Reconcile is part of the main kubernetes reconciliation loop which aims to
// move the current state of the cluster closer to the desired state.

func (r *KymaReconciler) Reconcile(ctx context.Context, req ctrl.Request) (ctrl.Result, error) {
	logger := log.FromContext(ctx)
	logger.Info("Reconciliation loop starting for", "resource", req.NamespacedName.String())

	ctx = adapter.ContextWithRecorder(ctx, r.EventRecorder)

	// check if kyma resource exists
	kyma := &v1alpha1.Kyma{}
	if err := r.Get(ctx, req.NamespacedName, kyma); err != nil {
		// we'll ignore not-found errors, since they can't be fixed by an immediate
		// requeue (we'll need to wait for a new notification), and we can get them
		// on deleted requests.
		logger.Info(req.NamespacedName.String() + " got deleted!")

		return ctrl.Result{}, client.IgnoreNotFound(err) //nolint:wrapcheck
	}

	// check if deletionTimestamp is set, retry until it gets fully deleted
	if !kyma.DeletionTimestamp.IsZero() && kyma.Status.State != v1alpha1.KymaStateDeleting {
		if err := r.TriggerKymaDeletion(ctx, kyma); err != nil {
			return ctrl.Result{RequeueAfter: r.RequeueIntervals.Failure}, err
		}

		// if the status is not yet set to deleting, also update the status
		if err := status.Helper(r).UpdateStatus(
			ctx, kyma, v1alpha1.KymaStateDeleting, "deletion timestamp set",
		); err != nil {
			return ctrl.Result{RequeueAfter: r.RequeueIntervals.Failure}, fmt.Errorf(
				"could not update kyma status after triggering deletion: %w", err)
		}
		return ctrl.Result{}, nil
	}

	// check finalizer
	if v1alpha1.CheckLabelsAndFinalizers(kyma) {
		if err := r.Update(ctx, kyma); err != nil {
			return ctrl.Result{RequeueAfter: r.RequeueIntervals.Failure},
				fmt.Errorf("could not update kyma after finalizer check: %w", err)
		}
		return ctrl.Result{}, nil
	}

	// create a remote synchronization context, and update the remote kyma with the state of the control plane
	if kyma.Spec.Sync.Enabled {
		err := r.replaceWithVirtualKyma(ctx, kyma)
		if err != nil {
			return ctrl.Result{RequeueAfter: r.RequeueIntervals.Failure}, err
		}
	}

	if len(kyma.MatchConditionsToModules()) > 1 {
		// if the status is not yet set to deleting, also update the status
		if err := status.Helper(r).UpdateStatus(
			ctx, kyma, kyma.Status.State, "new conditions",
		); err != nil {
			return ctrl.Result{RequeueAfter: r.RequeueIntervals.Failure}, fmt.Errorf(
				"could not update kyma status after triggering deletion: %w", err)
		}
		return ctrl.Result{}, nil
	}

	if len(kyma.Spec.Modules) < 1 {
		return ctrl.Result{}, r.UpdateStatusFromErr(ctx, kyma, v1alpha1.KymaStateError,
			fmt.Errorf("error parsing %s: %w", kyma.Name, ErrNoComponentSpecified))
	}

	// state handling
	return r.stateHandling(ctx, kyma)
}

// replaceWithVirtualKyma replaces the given pointer to the Kyma Instance with an instance that contains the merged
// specification of the Control Plane and the Runtime.
func (r *KymaReconciler) replaceWithVirtualKyma(ctx context.Context, kyma *v1alpha1.Kyma) error {
	syncContext, err := remote.InitializeKymaSynchronizationContext(ctx, r.Client, kyma)
	if err != nil {
		return fmt.Errorf("could not initialize remote context before updating remote kyma: %w", err)
	}
	remoteKyma, err := syncContext.CreateOrFetchRemoteKyma(ctx)
	if err != nil {
		return fmt.Errorf("could not fetch kyma updating remote kyma: %w", err)
	}
	if err := syncContext.SynchronizeRemoteKyma(ctx, remoteKyma); err != nil {
		return fmt.Errorf("could not synchronize remote kyma: %w", err)
	}

	syncContext.ReplaceWithVirtualKyma(kyma, remoteKyma)

	return nil
}

func (r *KymaReconciler) stateHandling(ctx context.Context, kyma *v1alpha1.Kyma) (ctrl.Result, error) {
	switch kyma.Status.State {
	case "":
		return ctrl.Result{}, r.HandleInitialState(ctx, kyma)
	case v1alpha1.KymaStateProcessing:
		return ctrl.Result{RequeueAfter: r.RequeueIntervals.Failure}, r.HandleProcessingState(ctx, kyma)
	case v1alpha1.KymaStateDeleting:
		if dependentsDeleting, err := r.HandleDeletingState(ctx, kyma); err != nil {
			return ctrl.Result{}, err
		} else if dependentsDeleting {
			return ctrl.Result{RequeueAfter: r.RequeueIntervals.Waiting}, nil
		}
	case v1alpha1.KymaStateError:
		return ctrl.Result{RequeueAfter: r.RequeueIntervals.Waiting}, r.HandleErrorState(ctx, kyma)
	case v1alpha1.KymaStateReady:
		// TODO Adjust again
		return ctrl.Result{RequeueAfter: r.RequeueIntervals.Success}, r.HandleReadyState(ctx, kyma)
	}

	return ctrl.Result{}, nil
}

func (r *KymaReconciler) HandleInitialState(ctx context.Context, kyma *v1alpha1.Kyma) error {
	return r.UpdateStatus(ctx, kyma, v1alpha1.KymaStateProcessing, "initial state")
}

func (r *KymaReconciler) HandleProcessingState(ctx context.Context, kyma *v1alpha1.Kyma) error {
	logger := log.FromContext(ctx)
	logger.Info("processing " + kyma.Name)

	var err error
	var modules parsed.Modules
	// these are the actual modules
	modules, err = r.GetModules(ctx, kyma)
	if err != nil {
		return r.UpdateStatusFromErr(ctx, kyma, v1alpha1.KymaStateError,
			fmt.Errorf("error while fetching modules during processing: %w", err))
	}

	statusUpdateRequiredFromCreation, err := r.CreateOrUpdateModules(ctx, kyma, modules)
	if err != nil {
		return r.UpdateStatusFromErr(ctx, kyma, v1alpha1.KymaStateError,
			fmt.Errorf("ParsedModule CR creation/update error: %w", err))
	}

	// Now we track the conditions: update the status based on their state
	// technically we could also update the state in the previous step alone determine if we are ready based on this

	statusUpdateRequiredFromSync, err := r.SyncConditionsWithModuleStates(ctx, kyma, modules)
	if err != nil {
		return r.UpdateStatusFromErr(ctx, kyma, v1alpha1.KymaStateError,
			fmt.Errorf("error while syncing conditions during processing: %w", err))
	}

	// set ready condition if applicable
	if kyma.AreAllConditionsReadyForKyma() {
		message := fmt.Sprintf("reconciliation of %s finished!", kyma.Name)
		logger.Info(message)
		r.Event(kyma, "Normal", "ReconciliationSuccess", message)

		return r.UpdateStatus(ctx, kyma, v1alpha1.KymaStateReady, message)
	}

	// if the ready condition is not applicable, but we changed the conditions, we still need to issue an update
	if statusUpdateRequiredFromCreation || statusUpdateRequiredFromSync {
		if err := status.Helper(r).UpdateStatus(
			ctx, kyma, kyma.Status.State, "updating component conditions"); err != nil {
			return fmt.Errorf("error while updating status for condition change: %w", err)
		}
		return nil
	}

	return nil
}

func (r *KymaReconciler) HandleDeletingState(ctx context.Context, kyma *v1alpha1.Kyma) (bool, error) {
	logger := log.FromContext(ctx)

	if kyma.Spec.Sync.Enabled {
		if err := remote.RemoveFinalizerFromRemoteKyma(ctx, r, kyma); client.IgnoreNotFound(err) != nil {
			return false, fmt.Errorf("error while trying to remove finalizer from remote: %w", err)
		}
		logger.Info("removed remote finalizer",
			"resource", client.ObjectKeyFromObject(kyma))
	}

	controllerutil.RemoveFinalizer(kyma, v1alpha1.Finalizer)

	if err := r.Update(ctx, kyma); err != nil {
		return false, fmt.Errorf("error while trying to udpate kyma during deletion: %w", err)
	}

	return false, nil
}

func (r *KymaReconciler) HandleErrorState(ctx context.Context, kyma *v1alpha1.Kyma) error {
	return r.HandleConsistencyChanges(ctx, kyma)
}

func (r *KymaReconciler) HandleReadyState(ctx context.Context, kyma *v1alpha1.Kyma) error {
	return r.HandleConsistencyChanges(ctx, kyma)
}

func (r *KymaReconciler) HandleConsistencyChanges(ctx context.Context, kyma *v1alpha1.Kyma) error {
	// condition update on CRs

	var err error
	var modules parsed.Modules
	// these are the actual modules
	modules, err = r.GetModules(ctx, kyma)
	if err != nil {
		return r.UpdateStatusFromErr(ctx, kyma, v1alpha1.KymaStateError,
			fmt.Errorf("error while fetching modules during consistency check: %w", err))
	}

	statusUpdateRequired, err := r.SyncConditionsWithModuleStates(ctx, kyma, modules)
	if err != nil {
		return fmt.Errorf("error while updating component status conditions: %w", err)
	}

	// at least one condition changed during the sync
	if statusUpdateRequired {
		return r.UpdateStatus(ctx, kyma, v1alpha1.KymaStateProcessing,
			"updating component conditions")
	}

	// generation change
	if kyma.Status.ObservedGeneration != kyma.Generation {
		return r.UpdateStatus(ctx, kyma, v1alpha1.KymaStateProcessing,
			"object updated")
	}

	for _, module := range modules {
		if module.TemplateOutdated {
			return r.UpdateStatus(ctx, kyma, v1alpha1.KymaStateProcessing,
				fmt.Sprintf("module template of module %s got updated", module.Name))
		}
	}

	return nil
}

func (r *KymaReconciler) SyncConditionsWithModuleStates(ctx context.Context, kyma *v1alpha1.Kyma,
	modules parsed.Modules,
) (bool, error) {
	// Now we track the conditions: update the status based on their state
	statusUpdateRequired := false

	var err error

	// Now, iterate through each module and compare the fitting condition in the Kyma CR to the state of the module
	for name, module := range modules {
		var conditionsUpdated bool
		// Next, we fetch it from the API Server to determine its status
		if err = r.Get(
			ctx,
			client.ObjectKeyFromObject(module.Unstructured),
			module.Unstructured,
		); client.IgnoreNotFound(err) != nil {
			break
		}
		// Finally, we update the condition based on its state and remember if we had to do an update
		// if the component is not found, we will have to go back into processing to try and rebuild it
		if k8serrors.IsNotFound(err) {
			conditionsUpdated = true
			err = nil
		} else if conditionsUpdated, err = status.Helper(r).
			UpdateConditionFromComponentState(name, module, kyma); err != nil {
			// if the component update failed we have to stop and retry until it succeeded
			break
		}

		if !statusUpdateRequired {
			// if any given condition was updated, we have to make sure to trigger a status update later on
			statusUpdateRequired = conditionsUpdated
		}
	}

	if err != nil {
		return statusUpdateRequired, fmt.Errorf("error occurred while synchronizing conditions with states: %w", err)
	}

	return statusUpdateRequired, nil
}

// CreateOrUpdateModules takes care of using the input module to acquire a new desired state in the control plane.
// either the template in the condition is outdated (reflected by a generation change on the template)
// or the template that is supposed to be applied changed (e.g. because the kyma spec changed)
// Here we fetch the latest status from the cluster since our module hasn't actually been verified before.
// This allows us to verify if the module has been present before or not.
func (r *KymaReconciler) CreateOrUpdateModules(ctx context.Context, kyma *v1alpha1.Kyma,
	modules parsed.Modules,
) (bool, error) {
	baseLogger := log.FromContext(ctx).WithName(client.ObjectKey{Name: kyma.Name, Namespace: kyma.Namespace}.String())
	for name, module := range modules {
		logger := module.Logger(baseLogger)
		err := module.UpdateModuleFromCluster(ctx, r)
		if client.IgnoreNotFound(errors.Unwrap(err)) != nil {
			return false, fmt.Errorf("could not update module status: %w", err)
		}

		syncCondition := func(message string) {
			status.Helper(r).SyncReadyConditionForModules(kyma, parsed.Modules{name: module},
				v1alpha1.ConditionStatusFalse, message)
		}
		create := func() (bool, error) {
			logger.Info("module not found, attempting to create it...")
			err := r.CreateModule(ctx, name, kyma, module)
			if err != nil {
				return false, err
			}
			syncCondition(fmt.Sprintf("initial condition for module %s", module.Name))
			logger.Info("successfully created module CR")
			return true, nil
		}
		update := func() (bool, error) {
			if err := r.UpdateModule(ctx, name, kyma, module); err != nil {
				return false, err
			}
			logger.Info("successfully updated module CR")
			syncCondition(fmt.Sprintf("updated condition for module %s", module.Name))
			return true, nil
		}

		if k8serrors.IsNotFound(errors.Unwrap(err)) {
			return create()
		}

		if module.TemplateOutdated {
			condition, _ := status.Helper(r).GetReadyConditionForComponent(kyma, name)
			if module.StateMismatchedWithCondition(condition) {
				return update()
			}
		}

		// if we have NO create, NO update,the template was NOT outdated and the Condition did not exist yet.
		// either the condition was never tracked before, or it was tracked before but isnt ready yet.
		// we now insert the condition to false as we expect the next step to verify every time if the module is still ready,
		// by default the module will NOT be ready.
		status.Helper(r).SyncReadyConditionForModules(kyma, parsed.Modules{name: module}, v1alpha1.ConditionStatusFalse,
			fmt.Sprintf("module %s was not created or updated", module.Name))
	}

	return false, nil
}

func (r *KymaReconciler) CreateModule(ctx context.Context, name string, kyma *v1alpha1.Kyma,
	module *parsed.Module,
) error {
<<<<<<< HEAD
	// set labels
	module.ApplyLabels(kyma, name)
	// set owner reference
	if err := controllerutil.SetControllerReference(kyma, module.Unstructured, r.Scheme()); err != nil {
		return fmt.Errorf("error setting owner reference on component CR of type: %s for resource %s %w",
			name, kyma.Name, err)
=======
	if err := r.setupModule(module, kyma, name); err != nil {
		return err
>>>>>>> 2d389d2d
	}
	// create resource if not found
	if err := r.Client.Create(ctx, module.Unstructured, &client.CreateOptions{}); err != nil {
		return fmt.Errorf("error creating custom resource of type %s %w", name, err)
	}

	return nil
}

func (r *KymaReconciler) UpdateModule(ctx context.Context, name string, kyma *v1alpha1.Kyma,
	module *parsed.Module,
) error {
<<<<<<< HEAD
=======
	if module.Template.Spec.Target == v1alpha1.TargetControlPlane {
		return nil
	}

	if err := r.setupModule(module, kyma, name); err != nil {
		return err
	}

	if err := r.Update(ctx, module.Unstructured, &client.UpdateOptions{}); err != nil {
		return fmt.Errorf("error updating custom resource of type %s %w", name, err)
	}

	return nil
}

func (r *KymaReconciler) setupModule(module *parsed.Module, kyma *v1alpha1.Kyma, name string) error {
	// merge template and component settings
	if err := module.CopySettingsToUnstructured(); err != nil {
		return fmt.Errorf("error occurred while updating module from settings: %w", err)
	}
>>>>>>> 2d389d2d
	// set labels
	module.ApplyLabels(kyma, name)

	if module.GetOwnerReferences() == nil {
		// set owner reference
		if err := controllerutil.SetControllerReference(kyma, module.Unstructured, r.Scheme()); err != nil {
			return fmt.Errorf("error setting owner reference on component CR of type: %s for resource %s %w",
				name, kyma.Name, err)
		}
	}

	return nil
}

func (r *KymaReconciler) TriggerKymaDeletion(ctx context.Context, kyma *v1alpha1.Kyma) error {
	logger := log.FromContext(ctx)
	namespacedName := types.NamespacedName{
		Namespace: kyma.GetNamespace(),
		Name:      kyma.GetName(),
	}.String()
	if kyma.Spec.Sync.Enabled {
		if err := remote.DeleteRemotelySyncedKyma(ctx, r.Client, kyma); client.IgnoreNotFound(err) != nil {
			logger.Info(namespacedName + " could not be deleted remotely!")
			return fmt.Errorf("error occurred while trying to delete remotely synced kyma: %w", err)
		}
		logger.Info(namespacedName + " got deleted remotely!")
	}
	return nil
}

func (r *KymaReconciler) UpdateStatus(
	ctx context.Context, kyma *v1alpha1.Kyma, state v1alpha1.KymaState, message string,
) error {
	if err := status.Helper(r).UpdateStatus(ctx, kyma,
		state, "templates could not be fetched"); err != nil {
		return fmt.Errorf("error while updating status to %s because of %s: %w", state, message, err)
	}
	r.Event(kyma, "Normal", "StatusUpdate", message)
	return nil
}

func (r *KymaReconciler) UpdateStatusFromErr(
	ctx context.Context, kyma *v1alpha1.Kyma, state v1alpha1.KymaState, err error,
) error {
	if err := status.Helper(r).UpdateStatus(ctx, kyma,
		state, err.Error()); err != nil {
		return fmt.Errorf("error while updating status to %s: %w", state, err)
	}
	r.Event(kyma, "Warning", "StatusUpdate", err.Error())
	return nil
}

func (r *KymaReconciler) GetModules(ctx context.Context, kyma *v1alpha1.Kyma) (parsed.Modules, error) {
	// fetch templates
	templates, err := release.GetTemplates(ctx, r, kyma)
	if err != nil {
		return nil, fmt.Errorf("templates could not be fetched: %w", err)
	}

	verification, err := r.NewVerification(ctx, kyma.GetNamespace())
	if err != nil {
		return nil, err
	}

	// these are the actual modules
	modules, err := parsed.TemplatesToModules(kyma, templates,
		&parsed.ModuleConversionSettings{Verification: verification})
	if err != nil {
		return nil, fmt.Errorf("could not convert templates to modules: %w", err)
	}

	return modules, nil
}<|MERGE_RESOLUTION|>--- conflicted
+++ resolved
@@ -411,17 +411,8 @@
 func (r *KymaReconciler) CreateModule(ctx context.Context, name string, kyma *v1alpha1.Kyma,
 	module *parsed.Module,
 ) error {
-<<<<<<< HEAD
-	// set labels
-	module.ApplyLabels(kyma, name)
-	// set owner reference
-	if err := controllerutil.SetControllerReference(kyma, module.Unstructured, r.Scheme()); err != nil {
-		return fmt.Errorf("error setting owner reference on component CR of type: %s for resource %s %w",
-			name, kyma.Name, err)
-=======
 	if err := r.setupModule(module, kyma, name); err != nil {
 		return err
->>>>>>> 2d389d2d
 	}
 	// create resource if not found
 	if err := r.Client.Create(ctx, module.Unstructured, &client.CreateOptions{}); err != nil {
@@ -434,8 +425,6 @@
 func (r *KymaReconciler) UpdateModule(ctx context.Context, name string, kyma *v1alpha1.Kyma,
 	module *parsed.Module,
 ) error {
-<<<<<<< HEAD
-=======
 	if module.Template.Spec.Target == v1alpha1.TargetControlPlane {
 		return nil
 	}
@@ -452,11 +441,6 @@
 }
 
 func (r *KymaReconciler) setupModule(module *parsed.Module, kyma *v1alpha1.Kyma, name string) error {
-	// merge template and component settings
-	if err := module.CopySettingsToUnstructured(); err != nil {
-		return fmt.Errorf("error occurred while updating module from settings: %w", err)
-	}
->>>>>>> 2d389d2d
 	// set labels
 	module.ApplyLabels(kyma, name)
 
