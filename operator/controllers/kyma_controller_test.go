--- conflicted
+++ resolved
@@ -5,13 +5,15 @@
 
 	"github.com/kyma-project/kyma-operator/operator/pkg/test"
 
+	"sigs.k8s.io/controller-runtime/pkg/client"
+
 	"github.com/kyma-project/kyma-operator/operator/pkg/parsed"
-	"sigs.k8s.io/controller-runtime/pkg/client"
-
-	"github.com/kyma-project/kyma-operator/operator/api/v1alpha1"
+
 	. "github.com/onsi/ginkgo/v2"
 	. "github.com/onsi/gomega"
 	"k8s.io/apimachinery/pkg/apis/meta/v1/unstructured"
+
+	"github.com/kyma-project/kyma-operator/operator/api/v1alpha1"
 )
 
 const (
@@ -75,12 +77,7 @@
 
 		By("reacting to a change of its Modules when they are set to ready")
 		for _, activeModule := range moduleTemplates {
-<<<<<<< HEAD
 			Eventually(UpdateModuleState(kyma, activeModule, v1alpha1.StateReady), 20*time.Second, interval).Should(Succeed())
-=======
-			Eventually(UpdateModuleState(kyma, activeModule, v1alpha1.KymaStateReady), 20*time.Second, interval).
-				Should(Succeed())
->>>>>>> 41844fdd
 		}
 
 		By("having updated the Kyma CR state to ready")
