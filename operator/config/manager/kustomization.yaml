apiVersion: kustomize.config.k8s.io/v1beta1
kind: Kustomization

resources:
- manager.yaml
- metrics_service.yaml

generatorOptions:
  disableNameSuffixHash: true

configMapGenerator:
- files:
  - controller_manager_config.yaml
  name: manager-config

images:
- name: controller
<<<<<<< HEAD
  newName: eu.gcr.io/kyma-project/lifecycle-manager
  newTag: c51b854b
=======
  newName: /lifecycle-manager
>>>>>>> 89545f32
<|MERGE_RESOLUTION|>--- conflicted
+++ resolved
@@ -15,9 +15,5 @@
 
 images:
 - name: controller
-<<<<<<< HEAD
   newName: eu.gcr.io/kyma-project/lifecycle-manager
-  newTag: c51b854b
-=======
-  newName: /lifecycle-manager
->>>>>>> 89545f32
+  newTag: c51b854b