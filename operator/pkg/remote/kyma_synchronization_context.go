package remote

import (
	"context"
	"fmt"
	operatorv1alpha1 "github.com/kyma-project/kyma-operator/operator/api/v1alpha1"
	"github.com/kyma-project/kyma-operator/operator/pkg/adapter"
	"github.com/kyma-project/kyma-operator/operator/pkg/labels"
	corev1 "k8s.io/api/core/v1"
	v1extensions "k8s.io/apiextensions-apiserver/pkg/apis/apiextensions/v1"
	"k8s.io/apimachinery/pkg/api/errors"
	"k8s.io/apimachinery/pkg/api/meta"
	v1 "k8s.io/apimachinery/pkg/apis/meta/v1"
	"k8s.io/client-go/rest"
	"sigs.k8s.io/controller-runtime/pkg/client"
	"sigs.k8s.io/controller-runtime/pkg/controller/controllerutil"
	"sigs.k8s.io/controller-runtime/pkg/log"
	"time"
)

type KymaSynchronizationContext struct {
	controlPlaneClient client.Client
	runtimeClient      client.Client
	controlPlaneKyma   *operatorv1alpha1.Kyma
}

func NewRemoteClient(ctx context.Context, controlPlaneClient client.Client, key client.ObjectKey, strategy operatorv1alpha1.SyncStrategy) (client.Client, error) {
	cc := ClusterClient{
		DefaultClient: controlPlaneClient,
		Logger:        log.FromContext(ctx),
	}

	var rc *rest.Config
	var err error
	switch strategy {
	case operatorv1alpha1.SyncStrategyLocalSecret:
		fallthrough
	default:
		rc, err = cc.GetRestConfigFromSecret(ctx, key.Name, key.Namespace)
	}
	if err != nil {
		return nil, err
	}

	remoteClient, err := client.New(rc, client.Options{Scheme: controlPlaneClient.Scheme()})
	if err != nil {
		return nil, err
	}
	return remoteClient, nil
}

func GetRemotelySyncedKyma(ctx context.Context, runtimeClient client.Client, key client.ObjectKey) (*operatorv1alpha1.Kyma, error) {
	remoteKyma := &operatorv1alpha1.Kyma{}
	if err := runtimeClient.Get(ctx, key, remoteKyma); err != nil {
		return nil, err
	}
	return remoteKyma, nil
}

func DeleteRemotelySyncedKyma(ctx context.Context, controlPlaneClient client.Client, kyma *operatorv1alpha1.Kyma) error {
	runtimeClient, err := NewRemoteClient(ctx, controlPlaneClient, client.ObjectKeyFromObject(kyma), kyma.Spec.Sync.Strategy)
	if err != nil {
		return err
	}
	remoteKyma, err := GetRemotelySyncedKyma(ctx, runtimeClient, GetRemoteObjectKey(kyma))
	if err != nil {
		return err
	}
	return runtimeClient.Delete(ctx, remoteKyma)
}

func RemoveFinalizerFromRemoteKyma(ctx context.Context, controlPlaneClient client.Client, kyma *operatorv1alpha1.Kyma) error {
	runtimeClient, err := NewRemoteClient(ctx, controlPlaneClient, client.ObjectKeyFromObject(kyma), kyma.Spec.Sync.Strategy)
	if err != nil {
		return err
	}
	remoteKyma, err := GetRemotelySyncedKyma(ctx, runtimeClient, GetRemoteObjectKey(kyma))
	if err != nil {
		return err
	}
	controllerutil.RemoveFinalizer(remoteKyma, labels.Finalizer)
	return runtimeClient.Update(ctx, remoteKyma)
}

func InitializeKymaSynchronizationContext(ctx context.Context, controlPlaneClient client.Client, controlPlaneKyma *operatorv1alpha1.Kyma) (*KymaSynchronizationContext, error) {
	runtimeClient, err := NewRemoteClient(ctx, controlPlaneClient, client.ObjectKeyFromObject(controlPlaneKyma), controlPlaneKyma.Spec.Sync.Strategy)
	if err != nil {
		return nil, err
	}
	sync := &KymaSynchronizationContext{
		controlPlaneClient: controlPlaneClient,
		runtimeClient:      runtimeClient,
		controlPlaneKyma:   controlPlaneKyma,
	}

	return sync, nil
}

func (c *KymaSynchronizationContext) CreateCRD(ctx context.Context) error {
	crd := &v1extensions.CustomResourceDefinition{}
	if err := c.controlPlaneClient.Get(ctx, client.ObjectKey{
		// this object name is derived from the plural and is the default kustomize value for crd namings, if the CRD
		// name changes, this also has to be adjusted here. We can think of making this configurable later
		Name: fmt.Sprintf("%s.%s", operatorv1alpha1.KymaPlural, operatorv1alpha1.GroupVersion.Group),
	}, crd); err != nil {
		return err
	}
	return c.runtimeClient.Create(ctx, &v1extensions.CustomResourceDefinition{
		ObjectMeta: v1.ObjectMeta{Name: crd.Name, Namespace: crd.Namespace}, Spec: crd.Spec,
	})
}

func (c *KymaSynchronizationContext) CreateOrFetchRemoteKyma(ctx context.Context) (*operatorv1alpha1.Kyma, error) {
	kyma := c.controlPlaneKyma
	recorder := adapter.RecorderFromContext(ctx)
	remoteKyma := &operatorv1alpha1.Kyma{}

	remoteKyma.Name = kyma.Name
	remoteKyma.Namespace = c.controlPlaneKyma.Namespace
	if c.controlPlaneKyma.Spec.Sync.Namespace != "" {
		remoteKyma.Namespace = c.controlPlaneKyma.Spec.Sync.Namespace
	}

	err := c.runtimeClient.Get(ctx, client.ObjectKeyFromObject(remoteKyma), remoteKyma)

	if meta.IsNoMatchError(err) {
		recorder.Event(kyma, "Normal", err.Error(), "CRDs are missing in SKR and will be installed")
		if err := c.CreateCRD(ctx); err != nil {
			return nil, err
		}
		recorder.Event(kyma, "Normal", "CRDInstallation", "CRDs were installed to SKR")
		// the NoMatch error we previously encountered is now fixed through the CRD installation
		err = nil
	}

	if errors.IsNotFound(err) {
		if err := c.EnsureNamespaceExists(ctx, remoteKyma.Namespace); err != nil {
			recorder.Event(kyma, "Warning", "RemoteKymaInstallation", fmt.Sprintf("namespace %s could not be synced", remoteKyma.Namespace))
			return nil, err
		}

		kyma.Spec.DeepCopyInto(&remoteKyma.Spec)

		err = c.runtimeClient.Create(ctx, remoteKyma)
		if err != nil {
			recorder.Event(kyma, "Normal", "CRDInstallation", "CRDs were installed to SKR")
			return nil, err
		}
	} else if err != nil {
		recorder.Event(kyma, "Warning", err.Error(), "Client could not fetch remote Kyma")
		return nil, err
	}

	return remoteKyma, err
}

func (c *KymaSynchronizationContext) SynchronizeRemoteKyma(ctx context.Context, remoteKyma *operatorv1alpha1.Kyma) (bool, error) {
	recorder := adapter.RecorderFromContext(ctx)
	// check finalizer
	if !controllerutil.ContainsFinalizer(remoteKyma, labels.Finalizer) {
		controllerutil.AddFinalizer(remoteKyma, labels.Finalizer)
	}

	if remoteKyma.Status.ObservedGeneration != remoteKyma.GetGeneration() {
		// remote is new, lets update the control plane
		remoteKyma.Status.ObservedGeneration = remoteKyma.GetGeneration()
		if err := c.runtimeClient.Status().Update(ctx, remoteKyma); err != nil {
			recorder.Event(c.controlPlaneKyma, "Warning", err.Error(), "could not update runtime kyma status")
			return true, err
		}

		c.controlPlaneKyma.Spec = remoteKyma.Spec
		if err := c.controlPlaneClient.Update(ctx, c.controlPlaneKyma); err != nil {
			recorder.Event(c.controlPlaneKyma, "Warning", err.Error(), "could not update control clane kyma")
			return true, err
		}

		// as we have updated the control plane, we will requeue the object
		return true, nil
	} else if c.controlPlaneKyma.Status.ObservedGeneration != c.controlPlaneKyma.GetGeneration() {
		// control plane got updated, runtime on cluster is using the wrong base instance for customization
		// TODO this now requires custom merge logic, but for now we reapply the control plane version
		remoteKyma.Spec = c.controlPlaneKyma.Spec
	} else if remoteKyma.Status.State != c.controlPlaneKyma.Status.State {
		// control plane and runtime spec are in sync, but the status got updated in the control plane
		remoteKyma.Status.State = c.controlPlaneKyma.Status.State
		err := c.runtimeClient.Status().Update(ctx, remoteKyma)
		if err != nil {
			recorder.Event(c.controlPlaneKyma, "Warning", err.Error(), "could not update runtime kyma status")
			return false, err
		}
	}

	// this is an additional update on the runtime and might not be worth it
	lastSyncDate := time.Now().Format(time.RFC3339)
	if remoteKyma.Annotations == nil {
		remoteKyma.Annotations = make(map[string]string)
	}
	remoteKyma.Annotations[labels.LastSync] = lastSyncDate

<<<<<<< HEAD
	return false, nil
}

func (c *KymaSynchronizationContext) EnsureNamespaceExists(ctx context.Context, namespace string) error {
	ns := &corev1.Namespace{ObjectMeta: v1.ObjectMeta{Name: namespace}}
	if err := c.runtimeClient.Get(ctx, client.ObjectKey{Name: namespace}, ns); errors.IsNotFound(err) {
		return c.runtimeClient.Create(ctx, ns)
	} else {
		return err
	}
}

func GetRemoteObjectKey(kyma *operatorv1alpha1.Kyma) client.ObjectKey {
	name := kyma.Name
	namespace := kyma.Namespace
	if kyma.Spec.Sync.Namespace != "" {
		namespace = kyma.Spec.Sync.Namespace
	}
	return client.ObjectKey{Namespace: namespace, Name: name}
=======
	return false, c.runtimeClient.Update(ctx, remoteKyma)
>>>>>>> 50692c8d
}<|MERGE_RESOLUTION|>--- conflicted
+++ resolved
@@ -198,8 +198,7 @@
 	}
 	remoteKyma.Annotations[labels.LastSync] = lastSyncDate
 
-<<<<<<< HEAD
-	return false, nil
+	return false, c.runtimeClient.Update(ctx, remoteKyma)
 }
 
 func (c *KymaSynchronizationContext) EnsureNamespaceExists(ctx context.Context, namespace string) error {
@@ -218,7 +217,4 @@
 		namespace = kyma.Spec.Sync.Namespace
 	}
 	return client.ObjectKey{Namespace: namespace, Name: name}
-=======
-	return false, c.runtimeClient.Update(ctx, remoteKyma)
->>>>>>> 50692c8d
 }