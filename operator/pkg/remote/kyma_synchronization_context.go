--- conflicted
+++ resolved
@@ -261,26 +261,6 @@
 	for _, m := range modules {
 		kyma.Spec.Modules = append(kyma.Spec.Modules, m)
 	}
-<<<<<<< HEAD
-=======
-}
-
-func (c *KymaSynchronizationContext) EnsureNamespaceExists(ctx context.Context, namespace string) error {
-	ns := &corev1.Namespace{ObjectMeta: metav1.ObjectMeta{Name: namespace}}
-	var err error
-	if err = c.RuntimeClient.Get(ctx, client.ObjectKey{Name: namespace}, ns); k8serrors.IsNotFound(err) {
-		return c.RuntimeClient.Create(ctx, ns)
-	}
-	return err
-}
-
-func GetRemoteObjectKey(kyma *v1alpha1.Kyma) client.ObjectKey {
-	name := kyma.Name
-	namespace := kyma.Namespace
-	if kyma.Spec.Sync.Namespace != "" {
-		namespace = kyma.Spec.Sync.Namespace
-	}
-	return client.ObjectKey{Namespace: namespace, Name: name}
 }
 
 // InsertWatcherLabels inserts labels into the given KymaCR, which are needed to ensure
@@ -293,5 +273,4 @@
 	remoteKyma.Labels[v1alpha1.OwnedByLabel] = fmt.Sprintf(v1alpha1.OwnedByFormat,
 		c.ControlPlaneKyma.Namespace, c.ControlPlaneKyma.Name)
 	remoteKyma.Labels[v1alpha1.WatchedByLabel] = v1alpha1.OperatorName
->>>>>>> 66fe1e96
 }