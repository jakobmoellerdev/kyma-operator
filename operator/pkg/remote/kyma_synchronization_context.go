--- conflicted
+++ resolved
@@ -25,13 +25,7 @@
 	controlPlaneKyma   *operatorv1alpha1.Kyma
 }
 
-<<<<<<< HEAD
-func NewRemoteClient(ctx context.Context, controlPlaneClient client.Client, name,
-	namespace string,
-) (client.Client, error) {
-=======
 func NewRemoteClient(ctx context.Context, controlPlaneClient client.Client, key client.ObjectKey, strategy operatorv1alpha1.SyncStrategy) (client.Client, error) {
->>>>>>> 658bf42e
 	cc := ClusterClient{
 		DefaultClient: controlPlaneClient,
 		Logger:        log.FromContext(ctx),
@@ -73,12 +67,8 @@
 	if err != nil {
 		return err
 	}
-<<<<<<< HEAD
-
-	remoteKyma, err := GetRemotelySyncedKyma(ctx, runtimeClient, key)
-=======
+
 	remoteKyma, err := GetRemotelySyncedKyma(ctx, runtimeClient, GetRemoteObjectKey(kyma))
->>>>>>> 658bf42e
 	if err != nil {
 		return err
 	}
@@ -91,12 +81,8 @@
 	if err != nil {
 		return err
 	}
-<<<<<<< HEAD
-
-	remoteKyma, err := GetRemotelySyncedKyma(ctx, runtimeClient, key)
-=======
+
 	remoteKyma, err := GetRemotelySyncedKyma(ctx, runtimeClient, GetRemoteObjectKey(kyma))
->>>>>>> 658bf42e
 	if err != nil {
 		return err
 	}
@@ -106,15 +92,9 @@
 	return runtimeClient.Update(ctx, remoteKyma)
 }
 
-<<<<<<< HEAD
 func InitializeKymaSynchronizationContext(ctx context.Context, controlPlaneClient client.Client,
-	controlPlaneKyma *operatorv1alpha1.Kyma,
-) (*KymaSynchronizationContext, error) {
-	runtimeClient, err := NewRemoteClient(ctx, controlPlaneClient, controlPlaneKyma.Name, controlPlaneKyma.Namespace)
-=======
-func InitializeKymaSynchronizationContext(ctx context.Context, controlPlaneClient client.Client, controlPlaneKyma *operatorv1alpha1.Kyma) (*KymaSynchronizationContext, error) {
+	controlPlaneKyma *operatorv1alpha1.Kyma) (*KymaSynchronizationContext, error) {
 	runtimeClient, err := NewRemoteClient(ctx, controlPlaneClient, client.ObjectKeyFromObject(controlPlaneKyma), controlPlaneKyma.Spec.Sync.Strategy)
->>>>>>> 658bf42e
 	if err != nil {
 		return nil, err
 	}
@@ -169,18 +149,12 @@
 	}
 
 	if errors.IsNotFound(err) {
-<<<<<<< HEAD
-		remoteKyma.Name = kyma.Name
-		remoteKyma.Namespace = kyma.Namespace
-		remoteKyma.Spec = *kyma.Spec.DeepCopy()
-=======
 		if err := c.EnsureNamespaceExists(ctx, remoteKyma.Namespace); err != nil {
 			recorder.Event(kyma, "Warning", "RemoteKymaInstallation", fmt.Sprintf("namespace %s could not be synced", remoteKyma.Namespace))
 			return nil, err
 		}
 
 		kyma.Spec.DeepCopyInto(&remoteKyma.Spec)
->>>>>>> 658bf42e
 
 		err = c.runtimeClient.Create(ctx, remoteKyma)
 		if err != nil {
@@ -231,9 +205,7 @@
 		//nolint:godox
 		// TODO this now requires custom merge logic, but for now we reapply the control plane version
 		remoteKyma.Spec = c.controlPlaneKyma.Spec
-	}
-
-	if remoteKyma.Status.State != c.controlPlaneKyma.Status.State {
+	} else if remoteKyma.Status.State != c.controlPlaneKyma.Status.State {
 		// control plane and runtime spec are in sync, but the status got updated in the control plane
 		remoteKyma.Status.State = c.controlPlaneKyma.Status.State
 
